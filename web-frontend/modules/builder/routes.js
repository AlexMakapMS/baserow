--- conflicted
+++ resolved
@@ -7,7 +7,6 @@
     component: path.resolve(__dirname, 'pages/tmpPageBuilder.vue'),
   },
   {
-<<<<<<< HEAD
     name: 'builder-page',
     path: '/builder/:builderId/page/:pageId',
     component: path.resolve(__dirname, 'pages/page.vue'),
@@ -17,7 +16,8 @@
       p.pageId = parseInt(p.pageId)
       return p
     },
-=======
+  },
+  {
     name: 'application-builder-page',
     path: '*',
     component: path.resolve(__dirname, 'pages/publishedWebsitePage.vue'),
@@ -30,6 +30,5 @@
     // This route to the preview of the website
     path: '/preview/application/:id/page*',
     component: path.resolve(__dirname, 'pages/previewWebsitePage.vue'),
->>>>>>> 18bb7ad4
   },
 ]