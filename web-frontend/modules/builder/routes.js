--- conflicted
+++ resolved
@@ -2,7 +2,11 @@
 
 export const routes = [
   {
-<<<<<<< HEAD
+    name: 'tmp-app-builder-page',
+    path: '/tmp-app-builder-page',
+    component: path.resolve(__dirname, 'pages/tmpPageBuilder.vue'),
+  },
+  {
     name: 'builder-page',
     path: '/builder/:builderId/page/:pageId',
     component: path.resolve(__dirname, 'pages/page.vue'),
@@ -12,10 +16,5 @@
       p.pageId = parseInt(p.pageId)
       return p
     },
-=======
-    name: 'tmp-app-builder-page',
-    path: '/tmp-app-builder-page',
-    component: path.resolve(__dirname, 'pages/tmpPageBuilder.vue'),
->>>>>>> 870638fc
   },
 ]