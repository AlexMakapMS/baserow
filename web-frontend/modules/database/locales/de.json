--- conflicted
+++ resolved
@@ -513,8 +513,6 @@
         "notEmptyCount": "Gefüllt",
         "emptyPercentage": "Prozent leer",
         "notEmptyPercentage": "Prozent gefüllt"
-<<<<<<< HEAD
-=======
     },
     "databaseForm": {
         "importLabel": "Möchten Sie vorhandene Daten importieren?",
@@ -539,6 +537,5 @@
         "airtableShareLinkDescription": "Um Ihre Airtable Base zu importieren, müssen Sie einen Link zu Ihrer gesamten Base haben. Klicken Sie in Airtable auf die \"Share\" taste in der oberen rechten Ecke, nachdem Sie Ihre Base geöffnet haben. Danach müssen Sie die Option \"Access to base\" wählen. Im modal drücken Sie auf \"Create a shared link to the whole base\" und dann auf \"Private read-only link\". Kopieren Sie den Link und fügen Sie ihn in das unten stehende Feld ein.",
         "errorJobAlreadyRunningTitle": "Schon läuft",
         "errorJobAlreadyRunningDescription": "Ein weiterer Importauftrag ist bereits in Arbeit. Sie müssen abwarten, bis dieser Vorgang abgeschlossen ist, bevor Sie einen weiteren beginnen."
->>>>>>> b5ddfcc0
     }
 }