--- conflicted
+++ resolved
@@ -32,11 +32,8 @@
     GroupUserAlreadyExists,
     GroupUserDoesNotExist,
     GroupUserIsLastAdmin,
-<<<<<<< HEAD
     CannotDeleteYourselfFromGroup,
-=======
     InvalidPermissionContext,
->>>>>>> a2c661ae
     PermissionDenied,
     PermissionException,
     TemplateDoesNotExist,
