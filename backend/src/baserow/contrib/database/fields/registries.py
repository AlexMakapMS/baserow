from typing import Any, List

from django.db.models import Q

from baserow.core.registry import (
    Instance,
    Registry,
    ModelInstanceMixin,
    ModelRegistryMixin,
    CustomFieldsInstanceMixin,
    CustomFieldsRegistryMixin,
    MapAPIExceptionsInstanceMixin,
    APIUrlsRegistryMixin,
    APIUrlsInstanceMixin,
    ImportExportMixin,
)
from .dependencies.types import OptionalFieldDependencies
from .exceptions import FieldTypeAlreadyRegistered, FieldTypeDoesNotExist
from .models import SelectOption, Field


class FieldType(
    MapAPIExceptionsInstanceMixin,
    APIUrlsInstanceMixin,
    CustomFieldsInstanceMixin,
    ModelInstanceMixin,
    ImportExportMixin,
    Instance,
):
    """
    This abstract class represents a custom field type that can be added to the
    field type registry. It must be extended so customisation can be done. Each field
    type will have his own model that must extend the Field model, this is needed so
    that the user can set custom settings per field instance he has created.

    Example:
        from baserow.contrib.database.fields.models import Field
        from baserow.contrib.database.fields.registry import (
            FieldType, field_type_registry
        )

        class ExampleFieldModel(FieldType):
            pass

        class ExampleFieldType(FieldType):
            type = 'a-unique-field-type-name'
            model_class = ExampleFieldModel
            allowed_fields = ['text_default']
            serializer_field_names = ['text_default']
            serializer_field_overrides = {
                'text_default': serializers.CharField()
            }

        field_type_registry.register(ExampleFieldType())
    """

    _can_order_by = True
    """Indicates whether it is possible to order by this field type."""

    can_be_primary_field = True
    """Some field types cannot be the primary field."""

    can_have_select_options = False
    """Indicates whether the field can have select options."""

    can_be_in_form_view = True
    """Indicates whether the field is compatible with the form view."""

    read_only = False
    """Indicates whether the field allows inserting/updating row values or if it is
    read only."""

    def prepare_value_for_db(self, instance, value):
        """
        When a row is created or updated all the values are going to be prepared for the
        database. The value for this field type will run through this method and the
        returned value will be used. It is also possible to raise validation errors if
        the value is incorrect.

        :param instance: The field instance.
        :type instance: Field
        :param value: The value that needs to be inserted or updated.
        :type value: str
        :return: The modified value that is going to be saved in the database.
        :rtype: str
        """

        return value

    def enhance_queryset(self, queryset, field, name):
        """
        This hook can be used to enhance a queryset when fetching multiple rows of a
        table. This is for example used by the grid view endpoint. Many rows can be
        requested there and if the table has a `link_row` field it can become slow
        because the .all() method of the ManyToMany field is called for every row.
        In case of the `link_row` field we could enhance the queryset by using the
        `prefetch_related` function in order to prevent many queries.

        Note that the enhance_queryset will be called for each field in the table. So
        this hook should only optimise the queryset for the provided field.

        :param queryset: The queryset that can be enhanced.
        :type: QuerySet
        :param field: The related field's instance. The queryset can optionally be
            enhanced based on the properties of the field.
        :type field: Field
        :param name: The name of the field.
        :type name: str
        :return: The enhanced queryset.
        :rtype: QuerySet
        """

        return queryset

    def contains_query(self, field_name, value, model_field, field):
        """
        Returns a Q or AnnotatedQ filter which performs a contains filter over the
        provided field for this specific type of field.

        :param field_name: The name of the field.
        :type field_name: str
        :param value: The value to check if this field contains or not.
        :type value: str
        :param model_field: The field's actual django field model instance.
        :type model_field: models.Field
        :param field: The related field's instance.
        :type field: Field
        :return: A Q or AnnotatedQ filter.
            given value.
        :rtype: OptionallyAnnotatedQ
        """

        return Q()

    def get_serializer_field(self, instance, **kwargs):
        """
        Should return the serializer field based on the custom model instance
        attributes. It is common that the field is not required so that a user
        doesn't have to update the field each time another field in the same row
        changes.

        :param instance: The field instance for which to get the model field for.
        :type instance: Field
        :param kwargs: The kwargs that will be passed to the field.
        :type kwargs: dict
        :return: The serializer field that represents the field instance attributes.
        :rtype: serializer.Field
        """

        raise NotImplementedError("Each must have his own get_serializer_field method.")

    def get_response_serializer_field(self, instance, **kwargs):
        """
        The response serializer field can be overridden if the field's value should be
        represented in a different way when the value is included in a response. This
        will for example happen with a user lists all the rows in the grid view,
        but also in the response after creating a row. By default the serializer that
        also handles the validation and input is returned here.

        :param instance: The field instance for which to get the model field for.
        :type instance: Field
        :param kwargs: The kwargs that will be passed to the field.
        :type kwargs: dict
        :return: The serializer field that represents the field instance attributes.
        :rtype: serializer.Field
        """

        return self.get_serializer_field(instance, **kwargs)

    def get_serializer_help_text(self, instance):
        """
        If some additional information in the documentation related to the field's type
        is required then that can be returned here. It will be added to the
        `create_database_table_row` part.

        :param instance:
        :type: Struct
        :return: The additional field documentation.
        :rtype: str
        """

        return ""

    def get_model_field(self, instance, **kwargs):
        """
        Should return the model field based on the custom model instance attributes. It
        is common that the field can be blank because people are going to create a row
        without any data in it.

        :param instance: The field instance for which to get the model field for.
        :type instance: Field
        :param kwargs: The kwargs that will be passed to the field.
        :type kwargs: dict
        :return: The model field that represents the field instance attributes.
        :rtype: model.Field
        """

        raise NotImplementedError("Each must have his own get_model_field method.")

    def after_model_generation(self, instance, model, field_name, manytomany_models):
        """
        After the model is generated the after_model_generation method of each field
        is also called to make some additional changes when whole model is available.
        This is for example used by the LinkRow field so that the ManyToMany field
        can be added later.

        :param instance: The field instance object.
        :type instance: Field
        :param model: The generated model containing all fields.
        :type model: Model
        :param field_name: The given name of the field in the model.
        :type field_name: str
        :param manytomany_models: A dict containing cached related manytomany models in
            order to prevent model generation loop.
        :type manytomany_models: dict
        """

    def random_value(self, instance, fake, cache):
        """
        Should return a random value that can be used as value for the field. This is
        used by the fill_table management command which will add an N amount of rows
        to the table with random data.

        :param instance: The field instance for which to get the random value for.
        :type instance: Field
        :param fake: An instance of the Faker package.
        :type fake: Faker
        :param cache: A small in memory cache dict that can be used to store data
            that is needed for to generate a random value.
        :type dict: dict
        :return: The randomly generated value.
        :rtype: any
        """

        return None

    def get_alter_column_prepare_old_value(self, connection, from_field, to_field):
        """
        Can return an SQL statement to convert the `p_in` variable to a readable text
        format for the new field.
        This SQL will not be run when converting between two fields of the same
        baserow type which share the same underlying database column type.
        If you require this then implement force_same_type_alter_column.

        Example: return "p_in = lower(p_in);"

        :param connection: The used connection. This can for example be used to check
            the database engine type.
        :type connection: DatabaseWrapper
        :param from_field: The old field instance.
        :type to_field: Field
        :param to_field: The new field instance.
        :type to_field: Field
        :return: The SQL statement converting the value to text for the next field. The
            can for example be used to convert a select option to plain text.
        :rtype: None or str
        """

        return None

    def get_alter_column_prepare_new_value(self, connection, from_field, to_field):
        """
        Can return a SQL statement to convert the `p_in` variable from text to a
        desired format for the new field.
        This SQL will not be run when converting between two fields of the same
        baserow type which share the same underlying database column type.
        If you require this then implement force_same_type_alter_column.

        Example: when a string is converted to a number, to statement could be:
        `REGEXP_REPLACE(p_in, '[^0-9]', '', 'g')` which would remove all non numeric
        characters. The p_in variable is the old value as a string.

        :param connection: The used connection. This can for example be used to check
            the database engine type.
        :type connection: DatabaseWrapper
        :param from_field: The old field instance.
        :type to_field: Field
        :param to_field: The new field instance.
        :type to_field: Field
        :return: The SQL statement converting the old text value into the correct
            format.
        :rtype: None or str
        """

        return None

    def prepare_values(self, values, user):
        """
        The prepare_values hook gives the possibility to change the provided values
        that just before they are going to be used to create or update the instance. For
        example if an ID is provided, it can be converted to a model instance. Or to
        convert a certain date string to a date object.

        :param values: The provided values.
        :type values: dict
        :param user: The user on whose behalf the change is made.
        :type user: User
        :return: The updates values.
        :type: dict
        """

        return values

    def before_create(self, table, primary, values, order, user):
        """
        This cook is called just before the fields instance is created. Here some
        additional checks can be done based on the provided values.

        :param table: The table where the field is going to be added to.
        :type table: Table
        :param primary: Indicates whether the field is going to be a primary field.
        :type primary: bool
        :param values: The new values that are going to be passed when creating the
            field instance.
        :type values: dict
        :param order: The order that the field is going to get in the database.
        :type order: int
        :param user: The user on whose behalf the change is made.
        :type user: User
        """

    def after_create(self, field, model, user, connection, before):
        """
        This hook is called right after the has been created. The schema change has
        also been done so the provided model could optionally be used.

        :param field: The created field instance.
        :type field: Field
        :param model: The Django model that contains the newly created field.
        :type model: Model
        :param user: The user on whose behalf the change is made.
        :type user: User
        :param connection: The connection used to make the database schema change.
        :type connection: DatabaseWrapper
        :param before: The value returned by the before_created method.
        :type before: any
        """

    def before_update(self, from_field, to_field_values, user):
        """
        This hook is called just before updating the field instance. It is called on
        the to (new) field type if it changes. Here some additional checks can be
        done based on the provided values.

        :param from_field: The old field instance.
        :type from_field: Field
        :param to_field_values: The values that are going to be updated.
        :type to_field_values: dict
        :param user: The user on whose behalf the change is made.
        :type user: User
        """

    def before_schema_change(
        self,
        from_field,
        to_field,
        from_model,
        to_model,
        from_model_field,
        to_model_field,
        user,
    ):
        """
        This hook is called just before the database's schema change. In some cases
        some additional cleanup or creation of related instances has to happen if the
        field type changes. That can happen here.

        :param from_field: The old field instance. It is not recommended to call the
            save function as this will undo part of the changes that have been made.
            This is just for comparing values.
        :type from_field: Field
        :param to_field: The updated field instance.
        :type: to_field: Field
        :param from_model: The old generated model containing only the old field.
        :type from_model: Model
        :param to_model: The generated model containing only the new field.
        :type to_model: Model
        :param from_model_field: The old field extracted from the old model.
        :type from_model_field: models.Field
        :param to_model_field: The new field extracted from the new model.
        :type to_model_field: models.Field
        :param user: The user on whose behalf the change is made.
        :type user: User
        """

    def after_update(
        self,
        from_field,
        to_field,
        from_model,
        to_model,
        user,
        connection,
        altered_column,
        before,
    ):
        """
        This hook is called right after a field has been updated. In some cases data
        mutation still has to be done in order to maintain data integrity. For example
        when the only the allowing of negative values has been changed for the number
        field.

        :param from_field: The old field instance. It is not recommended to call the
            save function as this will undo part of the changes that have been made.
            This is just for comparing values.
        :type from_field: Field
        :param to_field: The updated field instance.
        :type: to_field: Field
        :param from_model: The old generated model containing only the old field.
        :type from_model: Model
        :param to_model: The generated model containing only the new field.
        :type to_model: Model
        :param user: The user on whose behalf the change is made.
        :type user: User
        :param connection: The connection used to make the database schema change.
        :type connection: DatabaseWrapper
        :param altered_column: Indicates whether the column has been altered in the
            table. Sometimes data has to be updated if the column hasn't been altered.
        :type altered_column: bool
        :param before: The value returned by the before_update method.
        :type before: any
        """

    def after_delete(self, field, model, connection):
        """
        This hook is called right after the field has been deleted and the schema
        change has been done.

        :param field: The deleted field instance.
        :type field: Field
        :param model: The Django model that contains the deleted field.
        :type model: Model
        :param connection: The connection used to make the database schema change.
        :type connection: DatabaseWrapper
        """

    def get_order(self, field, field_name, order_direction):
        """
        This hook can be called to generate a different order by expression. By default
        None is returned which means the normal field sorting will be applied.
        Optionally a different expression can be generated. This is for example used
        by the single select field generates a mapping achieve the correct sorting
        based on the select option value.
        Additionally an annotation can be returned which will get applied to the
        queryset.

        :param field: The related field object instance.
        :type field: Field
        :param field_name: The name of the field.
        :type field_name: str
        :param order_direction: The sort order direction.
        :type order_direction: str (Either "ASC" or "DESC")
        :return: Either the expression that is added directly to the
            model.objects.order(), an AnnotatedOrderBy class or None.
        :rtype: Optional[Expression, AnnotatedOrderBy, None]
        """

        return None

    def force_same_type_alter_column(self, from_field, to_field):
        """
        Defines whether the sql provided by the get_alter_column_prepare_{old,new}_value
        hooks should be forced to run when converting between two fields of this field
        type which have the same database column type.
        You only need to implement this when when you have validation and/or data
        manipulation running as part of your alter_column_prepare SQL which must be
        run even when from_field and to_field are the same Baserow field type and sql
        column type. If your field has the same baserow type but will convert into
        different sql column types then the alter sql will be run automatically and you
        do not need to use this override.

        :param from_field: The old field instance. It is not recommended to call the
            save function as this will undo part of the changes that have been made.
            This is just for comparing values.
        :type from_field: Field
        :param to_field: The updated field instance.
        :type: to_field: Field
        :return: Whether the alter column sql should be forced to run.
        :rtype: bool
        """

        return False

    def export_serialized(self, field, include_allowed_fields=True):
        """
        Exports the field to a serialized dict that can be imported by the
        `import_serialized` method. This dict is also JSON serializable.

        :param field: The field instance that must be exported.
        :type field: Field
        :param include_allowed_fields: Indicates whether or not the allowed fields
            should automatically be added to the serialized object.
        :type include_allowed_fields: bool
        :return: The exported field in as serialized dict.
        :rtype: dict
        """

        serialized = {
            "id": field.id,
            "type": self.type,
            "name": field.name,
            "order": field.order,
            "primary": field.primary,
        }

        if include_allowed_fields:
            for field_name in self.allowed_fields:
                serialized[field_name] = getattr(field, field_name)

        if self.can_have_select_options:
            serialized["select_options"] = [
                {
                    "id": select_option.id,
                    "value": select_option.value,
                    "color": select_option.color,
                    "order": select_option.order,
                }
                for select_option in field.select_options.all()
            ]

        return serialized

    def import_serialized(self, table, serialized_values, id_mapping):
        """
        Imported an exported serialized field dict that was exported via the
        `export_serialized` method.

        :param table: The table where the field should be added to.
        :type table: Table
        :param serialized_values: The exported serialized field values that need to
            be imported.
        :type serialized_values: dict
        :param id_mapping: The map of exported ids to newly created ids that must be
            updated when a new instance has been created.
        :type id_mapping: dict
        :return: The newly created field instance.
        :rtype: Field
        """

        if "database_fields" not in id_mapping:
            id_mapping["database_fields"] = {}
            id_mapping["database_field_select_options"] = {}

        serialized_copy = serialized_values.copy()
        field_id = serialized_copy.pop("id")
        serialized_copy.pop("type")
        select_options = (
            serialized_copy.pop("select_options")
            if self.can_have_select_options
            else []
        )
        field = self.model_class(table=table, **serialized_copy)
        field.save()

        id_mapping["database_fields"][field_id] = field.id

        if self.can_have_select_options:
            for select_option in select_options:
                select_option_copy = select_option.copy()
                select_option_id = select_option_copy.pop("id")
                select_option_object = SelectOption.objects.create(
                    field=field, **select_option_copy
                )
                id_mapping["database_field_select_options"][
                    select_option_id
                ] = select_option_object.id

        return field

    def after_import_serialized(self, field, field_cache):
        """
        Called on fields in dependency order after all fields for an application have
        been created for any final tasks that require the field graph to be present.

        :param field: A field instance of this field type.
        :param field_cache: A cache should be used to lookup fields.
        """

        from baserow.contrib.database.fields.dependencies.handler import (
            FieldDependencyHandler,
        )

        FieldDependencyHandler.rebuild_dependencies(field, field_cache)
        for (
            dependant_field,
            dependant_field_type,
            _,
        ) in field.dependant_fields_with_types(field_cache):
            dependant_field_type.after_import_serialized(dependant_field, field_cache)

    def after_rows_imported(self, field, via_path_to_starting_table, update_collector):
        """
        Called on fields in dependency order after all of its rows have been inserted
        after an import for any row updates required once all rows in all imported
        tables exist.

        :param field: A field instance of this field type.
        :param via_path_to_starting_table: A list of link row fields if any leading
            back to the starting table where the first rows were imported.
        :param update_collector: Any row update statements should be registered into
            this collector.
        """

        for (
            dependant_field,
            dependant_field_type,
            dependency_path,
        ) in field.dependant_fields_with_types(
            update_collector, via_path_to_starting_table
        ):
            dependant_field_type.after_rows_imported(
                dependant_field, dependency_path, update_collector
            )

    def get_export_serialized_value(self, row, field_name, cache, files_zip, storage):
        """
        Exports the value to a the value of a row to serialized value that is also JSON
        serializable.

        :param row: The row instance that the value must be exported from.
        :type row: Object
        :param field_name: The name of the field that must be exported.
        :type field_name: str
        :param cache: An in memory dictionary that is shared between all fields while
            exporting the table. This is for example used by the link row field type
            to prefetch all relations.
        :type cache: dict
        :param files_zip: A zip file buffer where the files related to the template
            must be copied into.
        :type files_zip: ZipFile
        :param storage: The storage where the files can be loaded from.
        :type storage: Storage or None
        :return: The exported value.
        :rtype: Object
        """

        return getattr(row, field_name)

    def set_import_serialized_value(
        self, row, field_name, value, id_mapping, files_zip, storage
    ):
        """
        Sets an imported and serialized value on a row instance.

        :param row: The row instance where the value be set on.
        :type row: Object
        :param field_name: The name of the field that must be set.
        :type field_name: str
        :param value: The value that must be set.
        :type value: Object
        :param files_zip: A zip file buffer where files related to the template can
            be extracted from.
        :type files_zip: ZipFile
        :param storage: The storage where the files can be copied to.
        :type storage: Storage or None
        :param id_mapping: The map of exported ids to newly created ids that must be
            updated when a new instance has been created.
        :type id_mapping: dict
        """

        setattr(row, field_name, value)

    def get_export_value(self, value, field_object):
        """
        Should convert this field type's internal baserow value to a form suitable
        for exporting to a standalone file.

        :param value: The internal value to convert to a suitable export format
        :type value: Object
        :param field_object: The field object for the field to extract
        :type field_object: FieldObject
        :return: A value suitable to be serialized and stored in a file format for
            users.
        """

        return value

    def get_human_readable_value(self, value: Any, field_object) -> str:
        """
        Should convert the value of the provided field to a human readable string for
        display purposes.

        :param value: The value of the field extracted from a row to convert to human
            readable form.
        :param field_object: The field object for the field to extract
        :type field_object: FieldObject
        :return A human readable string.
        """

        human_readable_value = self.get_export_value(value, field_object)
        if human_readable_value is None:
            return ""
        else:
            return str(human_readable_value)

    # noinspection PyMethodMayBeStatic
    def get_other_fields_to_trash_restore_always_together(self, field) -> List[Any]:
        """
        When a field of this type is trashed/restored, or the table it is in
        trashed/restored, this method should return any other trashable fields that
        must always be trashed or restored in tandem with this field.

        For example, a link field has an opposing link field in the other table that
        should also be trashed when it is trashed. And so for link fields this method
        is overridden to return the related field so it is trashed/restored correctly.

        :param field: The specific instance of the field that is being trashed or whose
            table is being trashed.
        :return: A list of related fields that should be trashed or restored
            in tandem with this field or it's table.
        """

        return []

    def to_baserow_formula_type(self, field):
        """
        Should return the Baserow Formula Type to use when referencing a field of this
        type in a formula.

        :param field: The specific instance of the field that a formula type should
            be created for.
        :return: The Baserow Formula Type that represents this field in a formula.
        """

        from baserow.contrib.database.formula import BaserowFormulaInvalidType

        return BaserowFormulaInvalidType(
            f"A field of type {self.type} cannot be referenced in a Baserow formula."
        )

    def from_baserow_formula_type(self, formula_type) -> Field:
        """
        Should return the Baserow Field Type when converting a formula type back
        to a field type.

        :param formula_type: The specific instance of a formula type that a field type
            model should be created for.
        :return: A Baserow Field Type model instance that represents this formula type.
        """

        raise NotImplementedError(
            f"A field of type {self.type} cannot be referenced in a Baserow formula."
        )

    def to_baserow_formula_expression(self, field):
        """
        Should return a Typed Baserow Formula Expression to use when referencing the
        field in a formula.

        :param field: The specific instance of the field that a typed formula
            expression should be created for.
        :return: A typed baserow formula expression which when evaluated represents a
            reference to field.
        """

        from baserow.contrib.database.formula import FormulaHandler

        return FormulaHandler.get_normal_field_reference_expression(
            field, self.to_baserow_formula_type(field)
        )

    def get_field_dependencies(
        self, field_instance, field_lookup_cache
    ) -> OptionalFieldDependencies:
        """
        Should return a list of field dependencies that field_instance has. A field
        dependency can either be the name of a field in the same table as
        field_instance, or a tuple where the first value is the name of a link row field
        in the same table and the second is the name of a field in the linked table.

        If instead None is returned this field_type will be treated as if it cannot have
        dependencies on other fields.

        :param field_instance: The field_instance to get field dependencies for.
        :type field_instance: Field
        :param field_lookup_cache: A cache that can be used to lookup fields.
        :type field_lookup_cache: FieldCache
        """

        return None

    def restore_failed(self, field_instance, restore_exception):
        """
        Called when restoring field_instance has caused an exception. Return True if
        the exception should be swallowed and the restore operation should succeed or
        False if it should fail and rollback.

        :param field_instance: The instance of the field which caused
            restore_exception on field restore.
        :type field_instance: Field
        :param restore_exception: The exception that was raised when restoring the
            field.
        :type restore_exception:
        :return: True to swallow the exception and succeed the restore, false to
            re-raise and fail the restore.
        :rtype: bool
        """

        return False

    def row_of_dependency_created(
        self,
        field,
        starting_row,
        update_collector,
        via_path_to_starting_table,
    ):
        """
        Called when a row is created in a dependency field (a field that the field
        instance parameter depends on).
        If as a result row value changes are required by this field type an
        update expression should be provided to the update_collector.
        Ensure super is called if this fields rows also change so dependants of this
        field also get notified.

        :param field: The field whose dependency has had a row created.
        :param starting_row: The row which was created in the dependency field.
        :param update_collector: Any update statements should be passed to this
            collector so they are run correctly at the right time. You should not be
            manually updating row values yourself in this method.
        :param via_path_to_starting_table: A list of link row fields if any leading
            back to the starting table where the row was created.
        """

        self.row_of_dependency_updated(
            field,
            starting_row,
            update_collector,
            via_path_to_starting_table,
        )

    def row_of_dependency_updated(
        self,
        field,
        starting_row,
        update_collector,
        via_path_to_starting_table,
    ):
        """
        Called when a row or rows are updated in a dependency field (a field that the
        field instance parameter depends on).
        If as a result row value changes are required by this field type an
        update expression should be provided to the update_collector.
        Ensure super is called if this fields rows also change so dependants of this
        field also get notified.

        :param field: The field whose dependency has had a row or rows updated.
        :param starting_row: The very first row which changed triggering this
            eventual update notification, might not be in the same table as field or
            a direct dependency row of field.
        :param update_collector: Any update statements should be passed to this
            collector so they are run correctly at the right time. You should not be
            manually updating row values yourself in this method.
        :param via_path_to_starting_table: A list of link row fields if any leading
            back to the starting table where the first row was changed.
        """

        for (
            dependant_field,
            dependant_field_type,
            dependant_path_to_starting_table,
        ) in field.dependant_fields_with_types(
            update_collector, via_path_to_starting_table
        ):
            dependant_field_type.row_of_dependency_updated(
                dependant_field,
                starting_row,
                update_collector,
                dependant_path_to_starting_table,
            )

    def row_of_dependency_deleted(
        self,
        field,
        starting_row,
        update_collector,
        via_path_to_starting_table,
    ):
        """
        Called when a row is deleted in a dependency field (a field that the
        field instance parameter depends on).
        If as a result row value changes are required by this field type an
        update expression should be provided to the update_collector.
        Ensure super is called if this fields rows also change so dependants of this
        field also get notified.

        :param field: The field whose dependency has had a row deleted.
        :param starting_row: The very row which was deleted.
        :param update_collector: Any update statements should be passed to this
            collector so they are run correctly at the right time. You should not be
            manually updating row values yourself in this method.
        :param via_path_to_starting_table: A list of link row fields if any leading
            back to the starting table where the row was deleted.
        """

        self.row_of_dependency_updated(
            field,
            starting_row,
            update_collector,
            via_path_to_starting_table,
        )

    def row_of_dependency_moved(
        self,
        field,
        starting_row,
        update_collector,
        via_path_to_starting_table,
    ):
        """
        Called when a row is moved in a dependency field (a field that the
        field instance parameter depends on).
        If as a result row value changes are required by this field type an
        update expression should be provided to the update_collector.
        Ensure super is called if this fields rows also change so dependants of this
        field also get notified.

        :param field: The field whose dependency has had a row deleted.
        :param starting_row: The row which was moved.
        :param update_collector: Any update statements should be passed to this
            collector so they are run correctly at the right time. You should not be
            manually updating row values yourself in this method.
        :param via_path_to_starting_table: A list of link row fields if any leading
            back to the starting table where the row was moved.
        """

        self.row_of_dependency_updated(
            field,
            starting_row,
            update_collector,
            via_path_to_starting_table,
        )

    def field_dependency_created(
        self, field, created_field, via_path_to_starting_table, update_collector
    ):
        """
        Called when a field is created which the field parameter depends on.
        If as a result row value changes are required by this field type an
        update expression should be provided to the update_collector.
        Ensure super is called if this field also changes so dependants of this
        field also get notified.

        :param field: The field who has had a new dependency field created.
        :param created_field: The dependency field which was created.
        :param update_collector: If this field changes the resulting field should be
            passed to the update_collector. Additionally if this fields row values
            should also change has a result an update statement should be passed to
            this collector which will be run correctly at the right time.
            You should not be manually updating row values yourself in this method.
        :param via_path_to_starting_table: A list of link row fields if any leading
            back to the starting table where field was created.
        """

        self.field_dependency_updated(
            field, field, field, via_path_to_starting_table, update_collector
        )

    def field_dependency_updated(
        self,
        field,
        updated_field,
        updated_old_field,
        via_path_to_starting_table,
        update_collector,
    ):
        """
        Called when a field is updated which the field parameter depends on.
        If as a result row value changes are required by this field type an
        update expression should be provided to the update_collector.
        Ensure super is called if this field also changes so dependants of this
        field also get notified.

        :param field: The field who has had a new dependency field created.
        :param updated_field: The dependency field which was updated.
        :param updated_old_field: The instance of the updated field before the update.
        :param update_collector: If this field changes the resulting field should be
            passed to the update_collector. Additionally if this fields row values
            should also change has a result an update statement should be passed to
            this collector which will be run correctly at the right time.
            You should not be manually updating row values yourself in this method.
        :param via_path_to_starting_table: A list of link row fields if any leading
            back to the starting table the first field change occurred.
        """

        from baserow.contrib.database.fields.dependencies.handler import (
            FieldDependencyHandler,
        )

        FieldDependencyHandler.rebuild_dependencies(field, update_collector)
        for (
            dependant_field,
            dependant_field_type,
            dependant_path_to_starting_table,
        ) in field.dependant_fields_with_types(
            update_collector, via_path_to_starting_table
        ):
            dependant_field_type.field_dependency_updated(
                dependant_field,
                field,
                field,
                dependant_path_to_starting_table,
                update_collector,
            )

    def field_dependency_deleted(
        self, field, deleted_field, via_path_to_starting_table, update_collector
    ):
        """
        Called when a field is deleted which the field parameter depends on.
        If as a result row value changes are required by this field type an
        update expression should be provided to the update_collector.
        Ensure super is called if this field also changes so dependants of this
        field also get notified.

        :param field: The field who has had a new dependency field created.
        :param deleted_field: The dependency field which was deleted.
        :param update_collector: If this field changes the resulting field should be
            passed to the update_collector. Additionally if this fields row values
            should also change has a result an update statement should be passed to
            this collector which will be run correctly at the right time.
            You should not be manually updating row values yourself in this method.
        :param via_path_to_starting_table: A list of link row fields if any leading
            back to the starting table the field was deleted.
        """

        self.field_dependency_updated(
            field, field, field, via_path_to_starting_table, update_collector
        )

    def check_can_order_by(self, field):
        """
        Override this method if this field type can sometimes be ordered or sometimes
        cannot be ordered depending on the individual field state. By default will just
        return the bool property _can_order_by so if your field type doesn't depend
        on the field state and is always just True or False just set _can_order_by
        to the desired value.

        :param field: The field to check to see if it can be ordered by or not.
        :return: True if a view can be ordered by this field, False otherwise.
        """

        return self._can_order_by

    def before_field_options_update(
        self,
        field: Field,
        to_create: List[int] = None,
        to_update: List[dict] = None,
        to_delete: List[int] = None,
    ):
        """
        Called from `FieldHandler.update_field_select_options()` just before
        the select options of a field are updated in database.

        :param field: The field instance whose options are updated.
        :param to_create: A list of dict containing data for each new option
            added to the field.
        :param to_update: A list of option ids that already exists and are going
            to be associated with this field.
        :param to_delete: A list of option ids that are removed from the field
            option list.
        """

<<<<<<< HEAD
    def from_airtable_field_to_serialized(self, values):
        """
        @TODO docs

        :param values:
        :return:
        """

        return None

    def from_airtable_column_value_to_serialized(
        self,
        row_id_mapping,
        airtable_field,
        baserow_field,
        value,
        files_to_download,
    ):
        """
        @TODO docs

        :param field:
        :param value:
        :return:
        """

        return value
=======
    # noinspection PyMethodMayBeStatic
    def before_table_model_invalidated(
        self,
        field: Field,
    ):
        """
        Called before the table the field is in is invalidated in the model cache.
        Usually this method should be overridden to also invalidate the cache of other
        tables models which would be affected by this tables cache being invalidated.
        """

        pass
>>>>>>> 056f4acf


class FieldTypeRegistry(
    APIUrlsRegistryMixin, CustomFieldsRegistryMixin, ModelRegistryMixin, Registry
):
    """
    With the field type registry it is possible to register new field types.  A field
    type is an abstraction made specifically for Baserow. If added to the registry a
    user can create new fields based on this type.
    """

    name = "field"
    does_not_exist_exception_class = FieldTypeDoesNotExist
    already_registered_exception_class = FieldTypeAlreadyRegistered

    def from_airtable_field_to_serialized(self, values):
        """
        @TODO docs

        :param values:
        :return:
        """

        for type_name, instance in self.registry.items():
            field = instance.from_airtable_field_to_serialized(values)
            if field is not None:
                return field, instance

        return None, None


class FieldConverter(Instance):
    """
    By default when changing a field the lenient schema editor is used to alter the
    field to make the schema changes. If for whatever reason this does not suffice
    then a converter can be used to change field and the related data. This is for
    example used by the link_row field because it is not possible to change a
    ManyToManyField to another field.

    Example:
        from baserow.contrib.database.fields.field_types import (
            TextFieldType, DateFieldType
        )
        from baserow.contrib.database.fields.registries import (
            FieldConverter, field_converter_registry
        )

        class TextToDateFieldConverter(FieldConverter):
            type = 'text-to-date'

            def is_applicable(self, from_model, from_field, to_field):
                return (
                    isinstance(from_field, TextFieldType) and
                    isinstance(to_field, DateFieldType)
                )

            def alter_field(self, from_field, to_field, from_model, to_model,
                            from_model_field, to_model_field, user, connection):
                # This is just for example purposes, but it will delete the old text
                # field field and create a new date field. You can be very creative
                # here in how you want to convert field and the data. It is for example
                # possible to load all the old data in memory, convert it and then
                # update the new data. Performance should always be kept in mind
                # though.
                with connection.schema_editor() as schema_editor:
                    schema_editor.remove_field(from_model, from_model_field)
                    schema_editor.add_field(to_model, to_model_field)


        field_converter_registry.register(TextToDateFieldConverter())
    """

    def is_applicable(self, from_model, from_field, to_field):
        """
        Decides whether the converter is applicable for the alteration of the provided
        fields. Before conversion all converters are checked to see if they are
        applicable. The first one that is will be used.

        :param from_model: The old model containing only the old field.
        :type from_model: Model
        :param from_field: The old field instance. It should only be used for type and
            property comparison with the the to_field because else things might break.
        :type from_field: Field
        :param to_field: The new field instance. It should only be used for type and
            property comparison with the the from_field because else things might
            break.
        :type to_field: Field
        :return: If True then the alter_field method of this converter will be used
            to alter the field instead of the lenient schema editor.
        :rtype: bool
        """

        raise NotImplementedError(
            "Each field converter must have an is_applicable " "method."
        )

    def alter_field(
        self,
        from_field,
        to_field,
        from_model,
        to_model,
        from_model_field,
        to_model_field,
        user,
        connection,
    ):
        """
        Should perform the schema change and changes related to the field change. It
        must bring the field's schema into the desired state.

        :param from_field: The old field's instance. This should be used for getting
            the type and properties. Making changes can override things.
        :type from_field: Field
        :param to_field: The new field's instance. This should be used for getting the
            type and properties. It already is in a correct state.
        :type to_field: Field
        :param from_model: The old generated model containing only the old field.
        :type from_model: Model
        :param to_model: The generated model containing only the new field.
        :type to_model: Model
        :param from_model_field: The old field extracted from the old model.
        :type from_model_field: models.Field
        :param to_model_field: The new field extracted from the new model.
        :type to_model_field: models.Field
        :param user: The user on whose behalf the change is made.
        :type user: User
        :param connection: The connection used to make the database schema change.
        :type connection: DatabaseWrapper
        """

        raise NotImplementedError(
            "Each field converter must have an alter_field " "method."
        )


class FieldConverterRegistry(Registry):
    """
    The registry that holds all the available field converters. A field converter can
    be used to convert a field to another type in a custom way. It can also be used the
    data related to the field needs a specific conversion. It should be used when the
    default lenient schema editor does not work.
    """

    name = "field_converter"

    def find_applicable_converter(self, *args, **kwargs):
        """
        Finds the first applicable converter that is in the register based on the
        provided arguments. Note that is might be possible for other converters to be
        applicable also. This only returns the first match, not the best match. Might
        be an idea to implement something with a priority system once we have lots of
        converters.

        :return: The applicable field converter or None if no converter has been found.
        :rtype: None or FieldConverter
        """

        for converter in self.registry.values():
            if converter.is_applicable(*args, **kwargs):
                return converter
        return None


# A default field type registry is created here, this is the one that is used
# throughout the whole Baserow application to add a new field type.
field_type_registry = FieldTypeRegistry()
field_converter_registry = FieldConverterRegistry()<|MERGE_RESOLUTION|>--- conflicted
+++ resolved
@@ -1062,7 +1062,17 @@
             option list.
         """
 
-<<<<<<< HEAD
+    # noinspection PyMethodMayBeStatic
+    def before_table_model_invalidated(
+        self,
+        field: Field,
+    ):
+        """
+        Called before the table the field is in is invalidated in the model cache.
+        Usually this method should be overridden to also invalidate the cache of other
+        tables models which would be affected by this tables cache being invalidated.
+        """
+
     def from_airtable_field_to_serialized(self, values):
         """
         @TODO docs
@@ -1090,20 +1100,6 @@
         """
 
         return value
-=======
-    # noinspection PyMethodMayBeStatic
-    def before_table_model_invalidated(
-        self,
-        field: Field,
-    ):
-        """
-        Called before the table the field is in is invalidated in the model cache.
-        Usually this method should be overridden to also invalidate the cache of other
-        tables models which would be affected by this tables cache being invalidated.
-        """
-
-        pass
->>>>>>> 056f4acf
 
 
 class FieldTypeRegistry(
