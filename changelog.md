--- conflicted
+++ resolved
@@ -17,14 +17,10 @@
 * Select the primary field in the grid view after creating a new row. [#1217](https://gitlab.com/bramw/baserow/-/issues/1217)
 
 ### Bug Fixes
-<<<<<<< HEAD
-- Form validator shows the correct message when a field is required. [#1475](https://gitlab.com/bramw/baserow/-/issues/1475)
-=======
 * Fixed encoding issue where you couldn't import xml files with non-ascii characters [#1360](https://gitlab.com/bramw/baserow/-/issues/1360)
 * Fixed bug preventing groups from being restored when RBAC was enabled [#1485](https://gitlab.com/bramw/baserow/-/issues/1485)
-
 * Fixed a typo in the docker-compose.no-caddy.yml so it works out of the box. [#1317](https://gitlab.com/bramw/baserow/-/issues/1469)
->>>>>>> 6d4e8499
+* Form validator shows the correct message when a field is required. [#1475](https://gitlab.com/bramw/baserow/-/issues/1475)
 
 ### Refactors
 * Replaced deprecated `execCommand('copy')` with `clipboard API` for copy and paste. [#1392](https://gitlab.com/bramw/baserow/-/issues/1392)
