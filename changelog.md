--- conflicted
+++ resolved
@@ -8,15 +8,12 @@
   env variable. If using MEDIA_PORT you now need to set MEDIA_URL also.
 * **Breaking Change**: Baserow's `docker-compose.yml` container names have changed to
   no longer be hardcoded to prevent naming clashes.
-<<<<<<< HEAD
 * Deprecate internal formula field function field_by_id.
-=======
 * Added a licensing system for the premium version.
 * Fixed bug where it was possible to create duplicate trash entries. 
 * Fixed propType validation error when converting from a date field to a boolean field.
 * Deprecate internal formula field function field_by_id.
 * Made it possible to change user information.
->>>>>>> 315b17ba
 
 ## Released (2021-10-05)
 
