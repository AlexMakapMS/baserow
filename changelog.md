--- conflicted
+++ resolved
@@ -16,15 +16,12 @@
 * Fix formula bug caused when arguments of `when_empty` have different types.
 * Formulas of type text now use textarea to show the cell value.
 * Fix a bug in public grid views that prevented expanding long-text cells.
-<<<<<<< HEAD
 * Deprecate the SYNC_TEMPLATES_ON_STARTUP environment variable and no longer call the
   sync_templates command on startup in the docker images.
 * Added BASEROW_TRIGGER_SYNC_TEMPLATES_AFTER_MIGRATION environment variable and now
   do the sync_templates task in the background after migration to massively speedup 
   first time Baserow startup speed.
-=======
 * Fix deadlocks and performance problems caused by un-needed accidental row locks.
->>>>>>> a5f8d28e
 
 ## Released (2022-10-05 1.10.0)
 
