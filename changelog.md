# Changelog

## Unreleased

* Fixed bug where the arrow keys of a selected cell didn't work when they were not
  rendered.
* Select new view immediately after creation.
* Added group context menu to sidebar.
* Fixed Airtable import bug where the import would fail if a row is empty.
* Fixed a problem where a form view with link row fields sends duplicate lookup requests.
* Pin backend python dependencies using pip-tools.
* Fixed the reactivity of the row values of newly created fields in some cases.
* Added `is days ago` filter to date field.
* Fixed a bug that made it possible to delete created on/modified by fields on the web frontend.
* Allow the setting of max request page size via environment variable.
* Boolean field converts the word `checked` to `True` value.
* Fixed a bug where the backend would fail hard updating token permissions for deleted tables.
* Fixed the unchecked percent aggregation calculation
* Raise Airtable import task error and fixed a couple of minor import bugs.
* Add loading bar when syncing templates to make it obvious Baserow is still loading.
* Fixed bug where old values are missing in the update trigger of the webhook.
<<<<<<< HEAD
=======
* Scroll to the first error message if the form submission fail
>>>>>>> e081538b

## Released (2022-03-03 1.9.1)

* Fixed bug when importing a formula or lookup field with an incorrect empty value.
* New templates:
    * Non-profit Organization Management
    * Elementary School Management
    * Call Center Log
    * Individual Medical Record
    * Trip History
    * Favorite Food Places
    * Wedding Client Planner
* Updated templates:
    * Holiday Shopping
    * Company Asset Tracker
    * Personal Health Log
    * Recipe Book
    * Student Planner
    * Political Campaign Contributions
* Upgraded `drf-spectacular`. Flag-style query parameters like `count` will now be displayed
  as `boolean` instead of `any` in the OpenAPI documentation. However, the behavior of these 
  flags is still the same.
* Fixed API docs enum warnings. Removed `number_type` is no longer displayed in the API docs.
* Fix the Baserow Heroku install filling up the hobby postgres by disabling template 
  syncing by default.

## Released (2022-03-02 1.9)

* Added accept `image/*` attribute to the form cover and logo upload. 
* Added management to import a shared Airtable base.
* Added web-frontend interface to import a shared Airtable base.
* Fixed adding new fields in the edit row popup that require refresh in Kanban and Form views.
* Cache model fields when generating model.
* Fixed `'<' not supported between instances of 'NoneType' and 'int'` error. Blank 
  string for a decimal value is now converted to `None` when using the REST API.
* Moved the in component `<i18n>` translations to JSON files. 
* Fix restoring table linking to trashed tables creating invalid link field. 
* Fixed not being able to create or convert a single select field with edge case name.
* Add Kanban view filters.
* Fix missing translation when importing empty CSV
* Fixed OpenAPI spec. The specification is now valid and can be used for imports to other
  tools, e.g. to various REST clients.
* Added search to gallery views.
* Views supporting search are properly updated when a column with a matching default value is added.
* Allow for group registrations while public registration is closed
* Allow for signup via group invitation while public registration is closed.
* **breaking change** Number field has been changed and doesn't use `number_type` property 
  anymore. The property `number_decimal_places` can be now set to `0` to indicate integers
  instead.
* Fixed error when the select row modal is closed immediately after opening.
* Add footer aggregations to grid view
* Hide "Export view" button if there is no valid exporter available
* Fix Django's default index naming scheme causing index name collisions.
* Added multi-cell selection and copying.
* Add "insert left" and "insert right" field buttons to grid view head context buttons.
* Workaround bug in Django's schema editor sometimes causing incorrect transaction 
  rollbacks resulting in the connection to the database becoming unusable.
* Rework Baserow docker images so they can be built and tested by gitlab CI.
* Bumped some backend and web-frontend dependencies.
* Remove runtime mjml service and pre-render email templates at build time.
* Add the all-in-one Baserow docker image.
* Migrate the Baserow Cloudron and Heroku images to work from the all-in-one.
* **breaking change** docker-compose.yml now requires secrets to be setup by the user,
  listens by default on 0.0.0.0:80 with a Caddy reverse proxy, use BASEROW_PUBLIC_URL 
  and BASEROW_CADDY_ADDRESSES now to configure a domain with optional auto https.
* Add health checks for all services.
* Ensure error logging is enabled in the Backend even when DEBUG is off.
* Removed upload file size limit.

## Released (2022-01-13 1.8.2)

* Fix Table Export showing blank modal.
* Fix vuelidate issues when baserow/web-frontend used as dependency. 

## Released (2022-01-13 1.8.1)

* Fixed migration failing when upgrading a version of Baserow installed using Postgres 
  10 or lower.
* Fixed download/preview files from another origin

## Released (2022-01-13)

* Fixed frontend errors occurring sometimes when mass deleting and restoring sorted 
  fields
* Added French translation.
* Added Video, Audio, PDF and some Office file preview.
* Added rating field type.
* Fix deleted options that appear in the command line JSON file export.
* Fix subtracting date intervals from dates in formulas in some situations not working.
* Added day of month filter to date field.
* Added gallery view.
  * Added cover field to the gallery view.
* Added length is lower than filter.
* **dev.sh users** Fixed bug in dev.sh where UID/GID were not being set correctly, 
  please rebuild any dev images you are using.
* Replaced the table `order` index with an `order, id` index to improve performance.
* **breaking change** The API endpoint to rotate a form views slug has been moved to
  `/database/views/${viewId}/rotate-slug/`.
* Increased maximum length of application name to 160 characters.
* Fixed copying/pasting for date field.
* Added ability to share grid views publicly.
* Allow changing the text of the submit button in the form view.
* Fixed reordering of single select options when initially creating the field.
* Improved performance by not rendering cells that are out of the view port.
* Fix bug where field options in rare situations could have been duplicated.
* Focused the search field when opening the modal to link a table row.
* Fixed order of fields in form preview.
* Fix the ability to make filters and sorts on invalid formula and lookup fields.
* Fixed bug preventing trash cleanup job from running after a lookup field was converted
  to another field type.
* Added cover field to the Kanban view.
* Fixed bug where not all rows were displayed on large screens.
* New templates:
    * Car Maintenance Log
    * Teacher Lesson Plans
    * Business Conference Event
    * Restaurant Management
* Updated templates:
    * Healthcare Facility Management
    * Apartment Hunt
    * Recipe Book
    * Commercial Property Management

## Released (2021-11-25)

* Increase Webhook URL max length to 2000.
* Fix trashing tables and related link fields causing the field dependency graph to
  become invalid.
* Fixed not executing premium tests.

## Released (2021-11-24)

* Fixed a bug where the frontend would fail hard if a table with no views was accessed.
* Tables can now be opened in new browser tabs.
* **Breaking Change**: Baserow's `docker-compose.yml` now allows setting the MEDIA_URL
  env variable. If using MEDIA_PORT you now need to set MEDIA_URL also.
* **Breaking Change**: Baserow's `docker-compose.yml` container names have changed to
  no longer be hardcoded to prevent naming clashes.
* Added a licensing system for the premium version.
* Fixed bug where it was possible to create duplicate trash entries.
* Fixed propType validation error when converting from a date field to a boolean field.
* Deprecate internal formula field function field_by_id.
* Made it possible to change user information.
* Added table webhooks functionality.
* Added extra indexes for user tables increasing performance.
* Add lookup field type.
* Add aggregate formula functions and the lookup formula function.
* Fixed date_diff formula function.
* Fixed a bug where the frontend would fail hard when converting a multiple select field
  inside the row edit modal.
* Added the kanban view.
* New templates:
    * House Search
    * Personal Health Log
    * Job Search
    * Single Trip Planner
    * Software Application Bug Tracker
* Updated templates:
    * Commercial Property Management
    * Company Asset Tracker
    * Wedding Planner
    * Blog Post Management
    * Home Inventory
    * Book Writing Guide
    * Political Campaign Contributions
    * Applicant Tracker

## Released (2021-10-05)

* Introduced new endpoint to get and update user account information.
* Fixed bug where a user could not be edited in the admin interface without providing 
  a password.
* Fixed bug where sometimes fields would not be ordered correctly in view exports.
* Fixed bug where brand-new fields weren't included in view exports.
* Fixed error when pasting into a single select field.
* Pasting the value of a single select option into a single select field now selects the
  first option with that value.
* The API now returns appropriate errors when trying to create a field with a name which is too long.
* Importing table data with a column name that is too long will now truncate that name.
* Fixed error when rapidly switching between template tables or views in the template 
  preview.
* Upgraded Django to version 3.2.6 and also upgraded all other backend libraries to 
  their latest versions.
* Fix minor error that could sometimes occur when a row and it's table/group/database
  were deleted in rapid succession.
* Fix accidentally locking of too many rows in various tables during update operations.
* Introduced the has file type filter.
* Fixed bug where the backend would fail hard when an invalid integer was provided as
  'before_id' when moving a row by introducing a decorator to validate query parameters.
* Fixed bug where copying a cell containing a null value resulted in an error.
* Added "Multiple Select" field type.
* Fixed a bug where the currently selected view was not in the viewport of the parent.
* Fixed a bug where views context would not scroll down after a new view has been added.
* New templates:
    * Recipe Book
    * Healthcare Facility Management
    * Bucket List
    * Apartment Hunt
    * Holiday Shopping
    * Email Marketing Campaigns
    * Book Writing Guide
    * Home Inventory
    * Political Campaign Contributions
* Updated templates:
    * Blog Post Management
* Fixed a bug where the backend would fail hard when trying to order by field name without
  using `user_field_names`.
* Added "Formula" field type with 30+ useful functions allowing dynamic per row
  calculations.

## Released (2021-08-11)

* Made it possible to leave a group.
* Changed web-frontend `/api/docs` route into `/api-docs`.
* Bumped the dependencies.
* The internal setting allowing Baserow to run with the user tables in a separate 
  database has been removed entirely to prevent data integrity issues.
* Fixed bug where the currently selected dropdown item is out of view from the dropdown
  window when scrolling with the arrow keys.
* Introduced link row field has row filter.
* Made the form view compatible with importing and exporting.
* Made it possible to use the "F2"-Key to edit a cell without clearing the cell content.
* Added password validation to password reset page.
* Add backup and restore database management commands.
* Dropped the `old_name` column.
* Hide view types that can't be exported in the export modal.
* Relaxed the URL field validator and made it consistent between the backend and 
  web-frontend.
* Fixed nuxt not restarting correctly using the provided Baserow supervisor config file.
* Added steps on how to configure Baserow to send emails in the install-on-ubuntu guide.
* Enabled password validation in the backend.
* **Premium**: You can now comment and discuss rows with others in your group, click the
  expand row button at the start of the row to view and add comments.
* Added "Last Modified" and "Created On" field types.
* Fixed moment issue if core is installed as a dependency.
* New templates:
  * Blog Post Management
* Updated templates:
  * Personal Task Manager
  * Wedding Planning
  * Book Catalog
  * Applicant Tracker
  * Project Tracker

## Released (2021-07-16)

* Fix bug preventing fields not being able to be converted to link row fields in some
  situations.

## Released (2021-07-15)

* **Breaking Change**: Baserow's `docker-compose.yml` no longer exposes ports for 
  the `db`, `mjml` and `redis` containers for security reasons. 
* **Breaking Change**: `docker-compose.yml` will by default only expose Baserow on 
  `localhost` and not `0.0.0.0`, meaning it will not be accessible remotely unless 
  manually configured.

## Released (2021-07-13)

* Added a Heroku template and one click deploy button.
* Fixed bug preventing the deletion of rows with a blank single select primary field.
* Fixed error in trash cleanup job when deleting multiple rows and a field from the
  same table at once.

## Released (2021-07-12)

* Made it possible to list table field meta-data with a token.
* Added form view.
* The API endpoint to update the grid view field options has been moved to
  `/api/database/views/{view_id}/field-options/`.
* The email field's validation is now consistent and much more permissive allowing most 
  values which look like email addresses.
* Add trash where deleted apps, groups, tables, fields and rows can be restored 
  deletion.
* Fix the create group invite endpoint failing when no message provided.
* Single select options can now be ordered by drag and drop. 
* Added before and after date filters.
* Support building Baserow out of the box on Ubuntu by lowering the required docker
  version to build Baserow down to 19.03.
* Disallow duplicate field names in the same table, blank field names or field names
  called 'order' and 'id'. Existing invalid field names will be fixed automatically. 
* Add user_field_names GET flag to various endpoints which switches the API to work
  using actual field names and not the internal field_1,field_2 etc identifiers.
* Added templates:
  * Commercial Property Management
  * Company Asset Tracker
  * Student Planner

## Released (2021-06-02)

* Fixed bug where the grid view would fail hard if a cell is selected and the component
  is destroyed.
* Made it possible to import a JSON file when creating a table.
* Made it possible to order the views by drag and drop.
* Made it possible to order the groups by drag and drop.
* Made it possible to order the applications by drag and drop.
* Made it possible to order the tables by drag and drop.
* **Premium**: Added an admin dashboard.
* **Premium**: Added group admin area allowing management of all baserow groups.
* Added today, this month and this year filter.
* Added a page containing external resources to the docs.
* Added a human-readable error message when a user tries to sign in with a deactivated
  account.
* Tables and views can now be exported to CSV (if you have installed using the ubuntu 
  guide please use the updated .conf files to enable this feature).
* **Premium** Tables and views can now be exported to JSON and XML.
* Removed URL field max length and fixed the backend failing hard because of that.
* Fixed bug where the focus of an Editable component was not always during and after
  editing if the parent component had overflow hidden.
* Fixed bug where the selected view would still be visible after deleting it.
* Templates:
  * Lightweight CRM
  * Wedding Planning
  * Book Catalog
  * App Pitch Planner

## Released (2021-05-11)

* Added configurable field limit.
* Fixed memory leak in the `link_row` field.
* Switch to using a celery based email backend by default.
* Added `--add-columns` flag to the `fill_table` management command. It creates all the
  field types before filling the table with random data.
* Reworked Baserow's Docker setup to be easier to use, faster to build and more secure.
* Make the view header more compact when the content doesn't fit anymore.
* Allow providing a `template_id` when registering a new account, which will install
  that template instead of the default database.
* Made it possible to drag and drop rows in the desired order.
* Fixed bug where the rows could get out of sync during real time collaboration.
* Made it possible to export and import the file field including contents.
* Added `fill_users` admin management command which fills baserow with fake users.
* Made it possible to drag and drop the views in the desired order.
* **Premium**: Added user admin area allowing management of all baserow users.

## Released (2021-04-08)

* Added support for importing tables from XML files.
* Added support for different** character encodings when importing CSV files.
* Prevent websocket reconnect loop when the authentication fails.
* Refactored the GridView component and improved interface speed.
* Prevent websocket reconnect when the connection closes without error.
* Added gunicorn worker test to the CI pipeline.
* Made it possible to re-order fields in a grid view.
* Show the number of filters and sorts active in the header of a grid view.
* The first user to sign-up after installation now gets given staff status.
* Rename the "includes" get parameter across all API endpoints to "include" to be 
  consistent.
* Add missing include query parameter and corresponding response attributes to API docs. 
* Remove incorrectly included "filters_disabled" field from 
  list_database_table_grid_view_rows api endpoint.
* Show an error to the user when the web socket connection could not be made and the
  reconnect loop stops.
* Fixed 100X backend web socket errors when refreshing the page.
* Fixed SSRF bug in the file upload by URL by blocking urls to the private network.
* Fixed bug where an invalid date could be converted to 0001-01-01.
* The list_database_table_rows search query parameter now searches all possible field
  types.
* Add Phone Number field.
* Add support for Date, Number and Single Select fields to the Contains and Not Contains
  view 
  filters.
* Searching all rows can now be done by clicking the new search icon in the top right.

## Released (2021-03-01)

* Redesigned the left sidebar.
* Fixed error when a very long user file name is provided when uploading.
* Upgraded DRF Spectacular dependency to the latest version.
* Added single select field form option validation.
* Changed all cookies to SameSite=lax.
* Fixed the "Ignored attempt to cancel a touchmove" error.
* Refactored the has_user everywhere such that the raise_error argument is used when
  possible.
* Added Baserow Cloudron app.
* Fixed bug where a single select field without options could not be converted to a
  another field.
* Fixed bug where the Editable component was not working if a prent a user-select:
  none; property.
* Fail hard when the web-frontend can't reach the backend because of a network error.
* Use UTC time in the date picker.
* Refactored handler get_* methods so that they never check for permissions.
* Made it possible to configure SMTP settings via environment variables.
* Added field name to the public REST API docs.
* Made the public REST API docs compatible with smaller screens.
* Made it possible for the admin to disable new signups.
* Reduced the amount of queries when using the link row field.
* Respect the date format when converting to a date field.
* Added a field type filename contains filter.

## Released (2021-02-04)

* Upgraded web-frontend dependencies.
* Fixed bug where you could not convert an existing field to a single select field
  without select options.
* Fixed bug where is was not possible to create a relation to a table that has a single
  select as primary field.
* Implemented real time collaboration.
* Added option to hide fields in a grid view.
* Keep token usage details.
* Fixed bug where an incompatible row value was visible and used while changing the
  field type.
* Fixed bug where the row in the RowEditModel was not entirely reactive and wouldn't be
  updated when the grid view was refreshed.
* Made it possible to invite other users to a group.

## Released (2021-01-06)

* Allow larger values for the number field and improved the validation.
* Fixed bug where if you have no filters, but the filter type is set to `OR` it always
  results in a not matching row state in the web-frontend.
* Fixed bug where the arrow navigation didn't work for the dropdown component in
  combination with a search query.
* Fixed bug where the page refreshes if you press enter in an input in the row modal.
* Added filtering by GET parameter to the rows listing endpoint.
* Fixed drifting context menu.
* Store updated and created timestamp for the groups, applications, tables, views,
  fields and rows.
* Made the file name editable.
* Made the rows orderable and added the ability to insert a row at a given position.
* Made it possible to include or exclude specific fields when listing rows via the API.
* Implemented a single select field.
* Fixed bug where inserting above or below a row created upon signup doesn't work
  correctly.

## Released (2020-12-01)

* Added select_for_update where it was still missing.
* Fixed API docs scrollbar size issue.
* Also lint the backend tests.
* Implemented a switch to disable all filters without deleting them.
* Made it possible to order by fields via the rows listing endpoint.
* Added community chat to the readme.
* Made the cookies strict and secure.
* Removed the redundant _DOMAIN variables.
* Set un-secure lax cookie when public web frontend url isn't over a secure connection.
* Fixed bug where the sort choose field item didn't have a hover effect.
* Implemented a file field and user files upload.
* Made it impossible for the `link_row` field to be a primary field because that can
  cause the primary field to be deleted.

## Released (2020-11-02)

* Highlight the row of a selected cell.
* Fixed error when there is no view.
* Added Ubuntu installation guide documentation.
* Added Email field.
* Added importer abstraction including a CSV and tabular paste importer.
* Added ability to navigate dropdown menus with arrow keys.
* Added confirmation modals when the user wants to delete a group, application, table,
  view or field.
* Fixed bug in the web-frontend URL validation where a '*' was invalidates.
* Made it possible to publicly expose the table data via a REST API.

## Released (2020-10-06)

* Prevent adding a new line to the long text field in the grid view when selecting the
  cell by pressing the enter key.
* Fixed The table X is not found in the store error.
* Fixed bug where the selected name of the dropdown was not updated when that name was
  changed.
* Fixed bug where the link row field is not removed from the store when the related
  table is deleted.
* Added filtering of rows per view.
* Fixed bug where the error message of the 'Select a table to link to' was not always
  displayed.
* Added URL field.
* Added sorting of rows per view.

## Released (2020-09-02)

* Added contribution guidelines.
* Fixed bug where it was not possible to change the table name when it contained a link
  row field.

## Released (2020-08-31)

* Added field that can link to the row of another table.
* Fixed bug where the text_default value changed to None if not provided in a patch
  request.
* Block non web frontend domains in the base url when requesting a password reset
  email.
* Increased the amount of password characters to 256 when signing up.
* Show machine readable error message when the signature has expired.

## Released (2020-07-20)

* Added raises attribute to the docstrings.
* Added OpenAPI docs.
* Refactored all SCSS classes to BEM naming.
* Use the new long text field, date field and view's field options for the example 
  tables when creating a new account. Also use the long text field when creating a new 
  table.
* Removed not needed api v0 namespace in url and python module.
* Fixed keeping the datepicker visible in the grid view when selecting a date for the 
  first time.
* Improved API 404 errors by providing a machine readable error.
* Added documentation markdown files.
* Added cookiecutter plugin boilerplate.

## Released (2020-06-08)

* Fixed not handling 500 errors.
* Prevent row context menu when right clicking on a field that's being edited.
* Added row modal editing feature to the grid view.
* Made it possible to resize the field width per view.
* Added validation and formatting for the number field.
* Cancel the editing state of a fields when the escape key is pressed.
* The next field is now selected when the tab character is pressed when a field is
  selected.
* Changed the styling of the notification alerts.
* Fixed error when changing field type and the data value wasn't in the correct
  format.
* Update the field's data values when the type changes.
* Implemented reset forgotten password functionality.
* Fill a newly created table with some initial data.
* Enabled the arrow keys to navigate through the fields in the grid view.
* Fixed memory leak bug.
* Use environment variables for all settings.
* Normalize the users email address when signing up and signing in.
* Use Django REST framework status code constants instead of integers.
* Added long text field.
* Fixed not refreshing token bug and improved authentication a little bit.
* Introduced copy, paste and delete functionality of selected fields.
* Added date/datetime field.
* Improved grid view scrolling for touch devices.
* Implemented password change function and settings popup.<|MERGE_RESOLUTION|>--- conflicted
+++ resolved
@@ -19,10 +19,7 @@
 * Raise Airtable import task error and fixed a couple of minor import bugs.
 * Add loading bar when syncing templates to make it obvious Baserow is still loading.
 * Fixed bug where old values are missing in the update trigger of the webhook.
-<<<<<<< HEAD
-=======
 * Scroll to the first error message if the form submission fail
->>>>>>> e081538b
 
 ## Released (2022-03-03 1.9.1)
 
