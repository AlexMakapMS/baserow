--- conflicted
+++ resolved
@@ -4,11 +4,8 @@
 
 * Fix deleted options that appear in the command line JSON file export.
 * Fix subtracting date intervals from dates in formulas in some situations not working.
-<<<<<<< HEAD
 * Added gallery view.
-=======
 * Added length is lower than filter.
->>>>>>> bc30621b
 
 ## Released (2021-11-25)
 
