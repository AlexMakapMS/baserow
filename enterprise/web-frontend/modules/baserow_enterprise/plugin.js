import { registerRealtimeEvents } from '@baserow_enterprise/realtime'
import { RolePermissionManagerType } from '@baserow_enterprise/permissionManagerTypes'

import { EnterpriseMembersPagePluginType } from '@baserow_enterprise/membersPagePluginTypes'
import { TeamsGroupSettingsPageType } from '@baserow_enterprise/groupSettingsPageTypes'

import en from '@baserow_enterprise/locales/en.json'
import fr from '@baserow_enterprise/locales/fr.json'
import nl from '@baserow_enterprise/locales/nl.json'
import de from '@baserow_enterprise/locales/de.json'
import es from '@baserow_enterprise/locales/es.json'
import it from '@baserow_enterprise/locales/it.json'

<<<<<<< HEAD
import teamStore from '@baserow_enterprise/store/team'

export default (context) => {
  const { store, isDev, app } = context
=======
import memberStore from '@baserow_enterprise/store/member'
import { EnterprisePlugin } from '@baserow_enterprise/plugins'

export default (context) => {
  const { store, app, isDev } = context
>>>>>>> cfdbced2

  // Allow locale file hot reloading
  if (isDev && app.i18n) {
    const { i18n } = app
    i18n.mergeLocaleMessage('en', en)
    i18n.mergeLocaleMessage('fr', fr)
    i18n.mergeLocaleMessage('nl', nl)
    i18n.mergeLocaleMessage('de', de)
    i18n.mergeLocaleMessage('es', es)
    i18n.mergeLocaleMessage('it', it)
  }

<<<<<<< HEAD
  app.$registry.register(
    'permissionManager',
    new RolePermissionManagerType(context)
  )
=======
  store.registerModule('member', memberStore)

  app.$registry.register('plugin', new EnterprisePlugin(context))
>>>>>>> cfdbced2

  registerRealtimeEvents(app.$realtime)

  app.$registry.register(
    'membersPagePlugins',
    new EnterpriseMembersPagePluginType(context)
  )

  app.$registry.register(
    'groupSettingsPage',
    new TeamsGroupSettingsPageType(context)
  )

  store.registerModule('team', teamStore)
}<|MERGE_RESOLUTION|>--- conflicted
+++ resolved
@@ -11,18 +11,12 @@
 import es from '@baserow_enterprise/locales/es.json'
 import it from '@baserow_enterprise/locales/it.json'
 
-<<<<<<< HEAD
 import teamStore from '@baserow_enterprise/store/team'
-
-export default (context) => {
-  const { store, isDev, app } = context
-=======
 import memberStore from '@baserow_enterprise/store/member'
 import { EnterprisePlugin } from '@baserow_enterprise/plugins'
 
 export default (context) => {
-  const { store, app, isDev } = context
->>>>>>> cfdbced2
+  const { store, isDev, app } = context
 
   // Allow locale file hot reloading
   if (isDev && app.i18n) {
@@ -35,16 +29,15 @@
     i18n.mergeLocaleMessage('it', it)
   }
 
-<<<<<<< HEAD
+
   app.$registry.register(
     'permissionManager',
     new RolePermissionManagerType(context)
   )
-=======
+
   store.registerModule('member', memberStore)
 
   app.$registry.register('plugin', new EnterprisePlugin(context))
->>>>>>> cfdbced2
 
   registerRealtimeEvents(app.$realtime)
 
